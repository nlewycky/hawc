--- conflicted
+++ resolved
@@ -1,23 +1,15 @@
-import json
-import itertools
-
 from django.core.exceptions import PermissionDenied
 from django.core.urlresolvers import reverse_lazy
 from django.apps import apps
-from django.forms.models import modelformset_factory
-from django.http import HttpResponseRedirect, HttpResponse, Http404
+from django.http import HttpResponseRedirect, Http404
 from django.shortcuts import get_object_or_404
-from django.views.generic import DetailView, FormView
-from django.views.generic.edit import CreateView, UpdateView, DeleteView
+from django.views.generic import FormView
 
 from assessment.models import Assessment
 from lit.models import Reference
-from riskofbias import exports, reports
-from utils.views import (MessageMixin, CanCreateMixin,
-                         AssessmentPermissionsMixin, BaseDetail, BaseDelete,
+from utils.views import (MessageMixin, BaseDetail, BaseDelete,
                          BaseVersion, BaseUpdate, BaseCreate,
-                         BaseList, GenerateReport, GenerateFixedReport,
-                         TeamMemberOrHigherMixin, ProjectManagerOrHigherMixin)
+                         BaseList, GenerateReport, TeamMemberOrHigherMixin)
 
 from . import models, forms
 
@@ -217,332 +209,4 @@
         if self.assessment.user_can_view_attachments(self.request.user):
             return HttpResponseRedirect(self.object.attachment.url)
         else:
-<<<<<<< HEAD
-            return PermissionDenied
-=======
-            return PermissionDenied
-
-
-# Assessment risk-of-bias requirements
-class ASQDetail(BaseList):
-    parent_model = Assessment
-    model = models.StudyQualityDomain
-    template_name = "study/asq_detail.html"
-
-    def get_queryset(self):
-        return self.model.objects.filter(assessment=self.assessment)\
-                                 .prefetch_related('metrics')
-
-
-class ASQEdit(ASQDetail):
-    crud = 'Update'
-
-
-class ASQCopy(ProjectManagerOrHigherMixin, MessageMixin, FormView):
-    model = models.StudyQualityDomain
-    template_name = "study/asq_copy.html"
-    form_class = forms.StudyQualityCopyForm
-    success_message = 'Risk of bias settings have been updated.'
-
-    def get_assessment(self, request, *args, **kwargs):
-        return self.assessment
-
-    def dispatch(self, *args, **kwargs):
-        self.assessment = get_object_or_404(Assessment, pk=kwargs['pk'])
-        return super(ASQCopy, self).dispatch(*args, **kwargs)
-
-    def get_form_kwargs(self):
-        kwargs = super(ASQCopy, self).get_form_kwargs()
-        kwargs['user'] = self.request.user
-        kwargs['assessment'] = self.assessment
-        return kwargs
-
-    def form_valid(self, form):
-        form.copy_study_quality()
-        return super(ASQCopy, self).form_valid(form)
-
-    def get_success_url(self):
-        return reverse_lazy('study:asq_detail', kwargs={'pk': self.assessment.pk})
-
-
-# Risk-of-bias domain views
-class SQDomainCreate(BaseCreate):
-    parent_model = Assessment
-    parent_template_name = 'assessment'
-    model = models.StudyQualityDomain
-    form_class = forms.SQDomainForm
-    success_message = 'Risk-of-bias domain created.'
-
-    def get_success_url(self):
-        return reverse_lazy('study:asq_update', kwargs={'pk': self.assessment.pk})
-
-
-class SQDomainUpdate(BaseUpdate):
-    model = models.StudyQualityDomain
-    form_class = forms.SQDomainForm
-    success_message = 'Risk-of-bias domain updated.'
-
-    def get_success_url(self):
-        return reverse_lazy('study:asq_update', kwargs={'pk': self.assessment.pk})
-
-
-class SQDomainDelete(BaseDelete):
-    success_message = 'Risk-of-bias domain deleted.'
-    model = models.StudyQualityDomain
-
-    def get_success_url(self):
-        return reverse_lazy('study:asq_update', kwargs={'pk': self.assessment.pk})
-
-
-# Risk-of-bias metric views
-class SQMetricCreate(BaseCreate):
-    parent_model = models.StudyQualityDomain
-    parent_template_name = 'domain'
-    model = models.StudyQualityMetric
-    form_class = forms.SQMetricForm
-    success_message = 'Risk-of-bias metric created.'
-
-    def get_success_url(self):
-        return reverse_lazy('study:asq_update', kwargs={'pk': self.assessment.pk})
-
-
-class SQMetricUpdate(BaseUpdate):
-    model = models.StudyQualityMetric
-    form_class = forms.SQMetricForm
-    success_message = 'Risk-of-bias metric updated.'
-
-    def get_success_url(self):
-        return reverse_lazy('study:asq_update', kwargs={'pk': self.assessment.pk})
-
-
-class SQMetricDelete(BaseDelete):
-    success_message = 'Risk-of-bias metric deleted.'
-    model = models.StudyQualityMetric
-
-    def get_success_url(self):
-        return reverse_lazy('study:asq_update', kwargs={'pk': self.assessment.pk})
-
-
-# Risk-of-bias views for study
-class SQFixedReport(GenerateFixedReport):
-    parent_model = Assessment
-    model = models.Study
-    ReportClass = reports.SQDOCXReport
-
-    def get_queryset(self):
-        filters = {"assessment": self.assessment}
-        perms = super(SQFixedReport, self).get_obj_perms()
-        if not perms['edit']:
-            filters["published"] = True
-        return self.model.objects.filter(**filters)
-
-    def get_filename(self):
-        return "risk_of_bias.docx"
-
-    def get_context(self, queryset):
-        return self.model.get_docx_template_context(self.assessment, queryset)
-
-
-class SQsCreate(CanCreateMixin, MessageMixin, CreateView):
-    model = models.Study
-    template_name = "study/sq_edit.html"
-    form_class = forms.SQForm
-    success_message = 'Risk-of-bias information created.'
-    crud = 'Create'
-
-    def get_success_url(self):
-        return reverse_lazy('study:sqs_detail', kwargs={'pk': self.study.pk})
-
-    def dispatch(self, *args, **kwargs):
-        self.study = get_object_or_404(self.model, pk=kwargs['pk'])
-        self.assessment = self.study.get_assessment()
-        # only create if there are currently no study qualities with study
-        if self.study.qualities.count()>0:
-            raise Http404
-        return super(SQsCreate, self).dispatch(*args, **kwargs)
-
-    def post(self, request, *args, **kwargs):
-        if not self.user_can_create_object(self.assessment):
-            raise PermissionDenied
-
-        self.formset = forms.SQFormSet(self.request.POST)
-        if self.formset.is_valid():
-            return self.form_valid()
-        else:
-            return self.form_invalid()
-
-    def form_valid(self):
-        for form in self.formset:
-            sq = form.save(commit=False)
-            sq.content_object = self.study
-            sq.save()
-        self.send_message()  # replicate MessageMixin
-        return HttpResponseRedirect(self.get_success_url())
-
-    def get_context_data(self, **kwargs):
-        context = super(CreateView, self).get_context_data(**kwargs)
-
-        if self.request.method == 'GET':
-            # build formset with initial data
-            metrics = models.StudyQualityMetric \
-                                     .get_required_metrics(self.assessment, self.study)
-            sqs = [{"content_object": self.study, "metric": metric}  for metric in metrics]
-            NewSQFormSet = modelformset_factory(models.StudyQuality,
-                                                form=forms.SQForm,
-                                                formset=forms.BaseSQFormSet,
-                                                extra=len(sqs))
-            self.formset = NewSQFormSet(queryset=models.StudyQuality.objects.none(),
-                                        initial=sqs)
-
-        context['formset'] = self.formset
-        context['crud'] = self.crud
-        context['assessment'] = self.assessment
-        context['study'] = self.study
-        context['metric'] = [metric.description for metric in metrics]
-        return context
-
-
-class SQsDetail(AssessmentPermissionsMixin, DetailView):
-    """
-    Detailed view of risk-of-bias metrics for reporting.
-    """
-    model = models.Study
-    template_name = "study/sq_detail.html"
-    crud = 'Read'
-
-    def dispatch(self, *args, **kwargs):
-        self.study = get_object_or_404(self.model, pk=kwargs['pk'])
-        self.assessment = self.study.get_assessment()
-        return super(SQsDetail, self).dispatch(*args, **kwargs)
-
-    def get_context_data(self, **kwargs):
-        context = super(DetailView, self).get_context_data(**kwargs)
-        context['assessment'] = self.assessment
-        context['sqs'] = self.object.qualities.all().select_related('metric')
-        context['obj_perms'] = self.get_obj_perms()
-        context['crud'] = self.crud
-        return context
-
-
-class SQsEdit(AssessmentPermissionsMixin, MessageMixin, UpdateView):
-    """
-    Edit settings for risk-of-bias metrics associated with study.
-    """
-    model = models.Study
-    template_name = "study/sq_edit.html"
-    form_class = forms.SQForm
-    success_message = 'Risk-of-bias updated.'
-    crud = 'Update'
-
-    def get_success_url(self):
-        return reverse_lazy('study:sqs_detail', kwargs={'pk': self.study.pk})
-
-    def dispatch(self, *args, **kwargs):
-        self.study = get_object_or_404(self.model, pk=kwargs['pk'])
-        self.assessment = self.study.get_assessment()
-        return super(SQsEdit, self).dispatch(*args, **kwargs)
-
-    def post(self, request, *args, **kwargs):
-        self.formset = forms.SQFormSet(self.request.POST)
-        if self.formset.is_valid():
-            return self.form_valid()
-        else:
-            self.object = self.study
-            return self.form_invalid(self.formset)
-
-    def form_valid(self):
-        self.formset.save()
-        self.send_message()  # replicate MessageMixin
-        return HttpResponseRedirect(self.get_success_url())
-
-    def get_context_data(self, **kwargs):
-        context = super(UpdateView, self).get_context_data(**kwargs)
-
-        if self.request.method == 'GET':
-            self.formset = forms.SQFormSet(queryset=models.StudyQuality.objects.filter(studies=self.study))
-
-        context['formset'] = self.formset
-        context['crud'] = self.crud
-        context['assessment'] = self.assessment
-        context['study'] = self.study
-        context['metric'] = [quality.metric.description for quality in self.object.qualities.all()]
-        return context
-
-
-class SQsDelete(MessageMixin, AssessmentPermissionsMixin, DeleteView):
-    """
-    Delete all risk-of-bias metrics associated with study.
-    """
-    model = models.Study
-    template_name = "study/sq_delete.html"
-    form_class = forms.SQForm
-    success_message = 'Risk-of-bias information deleted.'
-    crud = 'Delete'
-
-    def delete(self, request, *args, **kwargs):
-        self.object = self.get_object()
-        models.StudyQuality.objects.filter(studies=self.object.pk).delete()
-        self.send_message()  # replicate MessageMixin
-        return HttpResponseRedirect(reverse_lazy('study:detail',
-                                    kwargs={'pk': self.object.pk}))
-
-    def dispatch(self, *args, **kwargs):
-        self.study = get_object_or_404(self.model, pk=kwargs['pk'])
-        self.assessment = self.study.get_assessment()
-        return super(SQsDelete, self).dispatch(*args, **kwargs)
-
-    def get_context_data(self, **kwargs):
-        context = super(DeleteView, self).get_context_data(**kwargs)
-        context['assessment'] = self.assessment
-        context['sqs'] = self.object.qualities.all().select_related('metric')
-        context['obj_perms'] = self.get_obj_perms()
-        context['crud'] = self.crud
-        return context
-
-
-# Risk-of-bias views for endpoints
-class SQCreate(BaseCreate):
-    success_message = 'Risk-of-bias override created.'
-    model = models.StudyQuality
-    form_class = forms.SQEndpointForm
-
-    @property
-    def parent_model(self):
-        if self.kwargs['slug'] == "endpoint":
-            return apps.get_model("animal", "Endpoint")
-        else:
-            raise Http404()
-
-    @property
-    def parent_template_name(self):
-        if self.kwargs['slug'] == "endpoint":
-            return "endpoint"
-        else:
-            raise Http404()
-
-
-class SQEdit(BaseUpdate):
-    model = models.StudyQuality
-    form_class = forms.SQEndpointForm
-    success_message = 'Risk-of-bias metric updated.'
-
-    def get_context_data(self, **kwargs):
-        context = super(SQEdit, self).get_context_data(**kwargs)
-        if type(self.object.content_object) == apps.get_model("animal", "Endpoint"):
-            context["endpoint"] = self.object.content_object
-        return context
-
-
-class SQDelete(BaseDelete):
-    model = models.StudyQuality
-    success_message = 'Risk-of-bias metric deleted.'
-
-    def get_context_data(self, **kwargs):
-        context = super(SQDelete, self).get_context_data(**kwargs)
-        if type(self.object.content_object) == apps.get_model("animal", "Endpoint"):
-            context["endpoint"] = self.object.content_object
-        return context
-
-    def get_success_url(self):
-        return self.object.content_object.get_absolute_url()
->>>>>>> 653066a6
+            return PermissionDenied