<a class="toggle_sidebar pull-right" title="Compress sidebar" href="#">x</a>
<ul class="nav nav-list">
  {% if assessment %}
    <li class="nav-header">Selected assessment</li>
    <li class="active"><a href="{% url 'assessment:detail' assessment.pk %}"> {{ assessment }}</a></li>

    <li class="nav-header">Available modules</li>

    {% if assessment.enable_literature_review %}
        <li><a href="{% url 'lit:overview' assessment.pk %}">Literature review</a></li>
    {% endif %}

    {% if assessment.enable_project_management %}
        <li><a href="{% url 'mgmt:assessment_dashboard' assessment.pk %}">Management dashboard</a></li>
    {% endif %}

    {% if assessment.enable_data_extraction %}
<<<<<<< HEAD
        <li><a href="{% url 'study:list' assessment.pk %}">Study list</a></li>
        <li><a href="{% url 'assessment:endpoint_list' assessment.pk %}">Endpoint list</a></li>
        <li><a href="{% url 'summary:visualization_list' assessment.pk %}">Visualizations</a></li>
=======
        <li class=""><a href="{% url 'study:list' assessment.pk %}">Study list</a></li>

        {% if assessment.enable_risk_of_bias and obj_perms.edit %}
            <li class=""><a href="{% url 'riskofbias:arob_reviewers' assessment.pk %}">Risk of bias</a></li>
        {% endif %}

        <li class=""><a href="{% url 'assessment:endpoint_list' assessment.pk %}">Endpoint list</a></li>
        <li class=""><a href="{% url 'summary:visualization_list' assessment.pk %}">Visualizations</a></li>
>>>>>>> aa91603f
    {% endif %}

    {% if assessment.enable_summary_text %}
        <li><a href="{% url 'summary:list' assessment.pk %}">Executive summary</a></li>
    {% endif %}

    <li class="nav-header">Downloads</li>
    <li><a href="{% url 'assessment:downloads' assessment.pk %}">Download datasets</a></li>
    {% if debug %}
        <li><a href="{% url 'assessment:reports' assessment.pk %}">Download reports</a></li>
    {% endif %}
  {% else %}
    <li class="active">{% block assessment %}<a href="{% url 'portal' %}">Select an assessment</a>{% endblock %}</li>
  {% endif %}
</ul><|MERGE_RESOLUTION|>--- conflicted
+++ resolved
@@ -15,20 +15,14 @@
     {% endif %}
 
     {% if assessment.enable_data_extraction %}
-<<<<<<< HEAD
         <li><a href="{% url 'study:list' assessment.pk %}">Study list</a></li>
+
+        {% if assessment.enable_risk_of_bias and obj_perms.edit %}
+            <li><a href="{% url 'riskofbias:arob_reviewers' assessment.pk %}">Risk of bias</a></li>
+        {% endif %}
+
         <li><a href="{% url 'assessment:endpoint_list' assessment.pk %}">Endpoint list</a></li>
         <li><a href="{% url 'summary:visualization_list' assessment.pk %}">Visualizations</a></li>
-=======
-        <li class=""><a href="{% url 'study:list' assessment.pk %}">Study list</a></li>
-
-        {% if assessment.enable_risk_of_bias and obj_perms.edit %}
-            <li class=""><a href="{% url 'riskofbias:arob_reviewers' assessment.pk %}">Risk of bias</a></li>
-        {% endif %}
-
-        <li class=""><a href="{% url 'assessment:endpoint_list' assessment.pk %}">Endpoint list</a></li>
-        <li class=""><a href="{% url 'summary:visualization_list' assessment.pk %}">Visualizations</a></li>
->>>>>>> aa91603f
     {% endif %}
 
     {% if assessment.enable_summary_text %}
