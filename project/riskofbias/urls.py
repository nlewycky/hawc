--- conflicted
+++ resolved
@@ -18,23 +18,17 @@
     url(r'^assessment/(?P<pk>\d+)/copy/$',
         views.ARoBCopy.as_view(),
         name='arob_copy'),
-<<<<<<< HEAD
+    url(r'^assessment/(?P<pk>\d+)/edit/$',
+        views.ARoBEdit.as_view(),
+        name='arob_update'),
+
+    # reporting
     url(r'^assessment/(?P<pk>\d+)/public_report/$',
         views.StudyRoBPublicExport.as_view(),
         name='public_bias_export'),
     url(r'^assessment/(?P<pk>\d+)/complete_report/$',
         views.StudyRoBCompleteExport.as_view(),
         name='complete_bias_export'),
-=======
-    url(r'^assessment/(?P<pk>\d+)/edit/$',
-        views.ARoBEdit.as_view(),
-        name='arob_update'),
-
-    # reporting
-    url(r'^assessment/(?P<pk>\d+)/report/$',
-        views.StudyRoBExport.as_view(),
-        name='bias_export'),
->>>>>>> ef0fcf3c
     url(r'^assessment/(?P<pk>\d+)/fixed-report/$',
         views.RoBFixedReport.as_view(),
         name='rob_fixedreport'),
